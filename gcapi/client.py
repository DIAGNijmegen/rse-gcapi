import logging
import os
import re
import uuid
from collections.abc import Callable, Iterator
from io import BytesIO
from pathlib import Path
from random import randint
from time import sleep
from typing import IO, Any, cast, get_type_hints
from urllib.parse import urljoin

import httpx
from httpx import URL, HTTPStatusError, Timeout

import gcapi.models
from gcapi.apibase import APIBase, ModifiableMixin
from gcapi.check_version import check_version
from gcapi.create_strategies import (
    JobInputsCreateStrategy,
    SocketValueCreateStrategy,
    SocketValueSpec,
    select_socket_value_strategy,
)
from gcapi.exceptions import ObjectNotFound, SocketNotFound
from gcapi.retries import BaseRetryStrategy, SelectiveBackoffStrategy
from gcapi.transports import RetryTransport
from gcapi.typing import SocketValuePostSet

logger = logging.getLogger(__name__)


def is_uuid(s: str) -> bool:
    """
    Check if a string is a valid UUID.

    Args:
        s: The string to check for UUID validity.

    Returns:
        True if the string is a valid UUID, False otherwise.
    """
    try:
        uuid.UUID(s)
    except ValueError:
        return False
    else:
        return True


class ImagesAPI(APIBase[gcapi.models.HyperlinkedImage]):
    base_path = "cases/images/"
    model = gcapi.models.HyperlinkedImage

    def download(
        self,
        *,
        filename: str | Path,
        image_type: str | None = None,
        pk: str | None = None,
        url: str | None = None,
        files: list | None = None,
        **params: Any,
    ) -> list[Path]:
        """
        Download image files to local filesystem.

        Args:
            filename: Base filename for downloaded files. Extension is added automatically.
            image_type: Restrict download to a particular image type.
            pk: Primary key of the image to download.
            url: API URL of the image to download.
            files: List of file objects to download directly.
            **params: Additional parameters for image detail lookup.

        Returns:
            List of Path objects for downloaded files.

        Raises:
            ValueError: If not exactly one of pk, url, files, or params is specified.
        """
        if len([p for p in (pk, url, files, params) if p]) != 1:
            raise ValueError(
                "Exactly one of pk, url, files or params must be specified"
            )

        # Retrieve details of the image if needed
        if files is None:
            if pk is not None:
                image = self.detail(pk=pk)
            elif url is not None:
                image = self.detail(api_url=url)
            else:
                image = self.detail(**params)

            files = image.files

        # Make sure file destination exists
        p = Path(filename).absolute()
        directory = p.parent
        directory.mkdir(parents=True, exist_ok=True)
        basename = p.name

        # Download the files
        downloaded_files = []
        for file in files:
            if image_type and file.image_type != image_type:
                continue

            data = self._client(
                method="GET", url=file.file, follow_redirects=True
            ).content

            suffix = file.file.split(".")[-1]
            local_file = directory / f"{basename}.{suffix}"
            with local_file.open("wb") as fp:
                fp.write(data)

            downloaded_files.append(local_file)

        return downloaded_files


class UploadSessionsAPI(
    ModifiableMixin[gcapi.models.RawImageUploadSession],
    APIBase[gcapi.models.RawImageUploadSession],
):
    base_path = "cases/upload-sessions/"
    model = gcapi.models.RawImageUploadSession
    response_model = gcapi.models.RawImageUploadSession


class WorkstationSessionsAPI(APIBase[gcapi.models.Session]):
    base_path = "workstations/sessions/"
    model = gcapi.models.Session
    response_model = gcapi.models.RawImageUploadSession


class ReaderStudyQuestionsAPI(APIBase[gcapi.models.Question]):
    base_path = "reader-studies/questions/"
    model = gcapi.models.Question


class ReaderStudyMineAnswersAPI(
    ModifiableMixin[gcapi.models.Answer],
    APIBase[gcapi.models.Answer],
):
    base_path = "reader-studies/answers/mine/"
    model = gcapi.models.Answer
    response_model = gcapi.models.Answer


class ReaderStudyAnswersAPI(
    ModifiableMixin[gcapi.models.Answer],
    APIBase[gcapi.models.Answer],
):
    base_path = "reader-studies/answers/"
    model = gcapi.models.Answer
    response_model = gcapi.models.Answer

    sub_apis = {"mine": ReaderStudyMineAnswersAPI}

    mine = None  # type: ReaderStudyMineAnswersAPI

    def _process_request_arguments(self, data):
        if data is not None:
            key_and_url = {
                "question": ReaderStudyQuestionsAPI.base_path,
                "display_set": ReaderStudyDisplaySetsAPI.base_path,
            }
            for key, api in key_and_url.items():
                if is_uuid(data.get(key, "")):
                    data[key] = str(
                        self._client.base_url.join(api).join(data[key] + "/")
                    )

        return super()._process_request_arguments(data)


class ReaderStudyDisplaySetsAPI(
    ModifiableMixin[gcapi.models.DisplaySetPost],
    APIBase[gcapi.models.DisplaySet],
):
    base_path = "reader-studies/display-sets/"
    model = gcapi.models.DisplaySet
    response_model = gcapi.models.DisplaySetPost


class ReaderStudiesAPI(APIBase[gcapi.models.ReaderStudy]):
    base_path = "reader-studies/"
    model = gcapi.models.ReaderStudy

    sub_apis = {
        "answers": ReaderStudyAnswersAPI,
        "questions": ReaderStudyQuestionsAPI,
        "display_sets": ReaderStudyDisplaySetsAPI,
    }

    answers = None  # type: ReaderStudyAnswersAPI
    questions = None  # type: ReaderStudyQuestionsAPI
    display_sets = None  # type: ReaderStudyDisplaySetsAPI

    def ground_truth(self, pk: str, case_pk: str) -> dict:
        """
        Get ground truth data for a specific case in a reader study.

        Args:
            pk: Primary key of the reader study.
            case_pk: Primary key of the case.

        Returns:
            Ground truth data for the specified case.
        """
        return self._client(
            method="GET",
            path=urljoin(
                self.base_path, pk + "/ground-truth/" + case_pk + "/"
            ),
        )


class AlgorithmsAPI(APIBase[gcapi.models.Algorithm]):
    base_path = "algorithms/"
    model = gcapi.models.Algorithm


class AlgorithmJobsAPI(
    ModifiableMixin[gcapi.models.JobPost],
    APIBase[gcapi.models.HyperlinkedJob],
):
    base_path = "algorithms/jobs/"
    model = gcapi.models.HyperlinkedJob
    response_model = gcapi.models.JobPost

    def by_input_image(self, pk: str) -> Iterator[gcapi.models.HyperlinkedJob]:
        """
        Get algorithm jobs filtered by input image.

        Args:
            pk: Primary key of the input image to filter jobs by.

        Yields:
            Algorithm job instances that use the specified input image.
        """
        yield from self.iterate_all(params={"image": pk})


class AlgorithmImagesAPI(APIBase[gcapi.models.AlgorithmImage]):
    base_path = "algorithms/images/"
    model = gcapi.models.AlgorithmImage


class ArchivesAPI(APIBase[gcapi.models.Archive]):
    base_path = "archives/"
    model = gcapi.models.Archive


class ArchiveItemsAPI(
    ModifiableMixin[gcapi.models.ArchiveItemPost],
    APIBase[gcapi.models.ArchiveItem],
):
    base_path = "archives/items/"
    model = gcapi.models.ArchiveItem
    response_model = gcapi.models.ArchiveItemPost


class ComponentInterfacesAPI(APIBase[gcapi.models.ComponentInterface]):
    base_path = "components/interfaces/"
    model = gcapi.models.ComponentInterface


class UploadsAPI(APIBase[gcapi.models.UserUpload]):
    base_path = "uploads/"
    model = gcapi.models.UserUpload

    chunk_size = 32 * 1024 * 1024
    n_presigned_urls = 5  # number of pre-signed urls to generate
    max_retries = 10

    def create(self, *, filename: str | Path) -> gcapi.models.UserUpload:
        """
        Create a new upload session.

        Args:
            filename: Name of the file to be uploaded.

        Returns:
            The created upload session model instance.
        """
        result = self._client(
            method="POST",
            path=self.base_path,
            json={"filename": str(filename)},
        )
        return self.model(**result)

    def generate_presigned_urls(
        self, *, pk: str, s3_upload_id: str, part_numbers: list[int]
    ) -> dict[str, str]:
        """
        Generate presigned URLs for multipart upload parts.

        Args:
            pk: Primary key of the upload session.
            s3_upload_id: S3 multipart upload identifier.
            part_numbers: List of part numbers to generate URLs for.

        Returns:
            Dictionary containing presigned URLs for each part number.
        """
        url = urljoin(
            self.base_path, f"{pk}/{s3_upload_id}/generate-presigned-urls/"
        )
        return self._client(
            method="PATCH", path=url, json={"part_numbers": part_numbers}
        )

    def abort_multipart_upload(self, *, pk: str, s3_upload_id: str) -> dict:
        """
        Abort a multipart upload session.

        Args:
            pk: Primary key of the upload session.
            s3_upload_id: S3 multipart upload identifier to abort.

        Returns:
            Response from the API.
        """
        url = urljoin(
            self.base_path, f"{pk}/{s3_upload_id}/abort-multipart-upload/"
        )
        return self._client(method="PATCH", path=url)

    def complete_multipart_upload(
        self, *, pk: str, s3_upload_id: str, parts: list
    ) -> dict:
        """
        Complete a multipart upload session.

        Args:
            pk: Primary key of the upload session.
            s3_upload_id: S3 multipart upload identifier.
            parts: List of completed parts with ETag and PartNumber.

        Returns:
            Response from the API containing upload completion details.
        """
        url = urljoin(
            self.base_path, f"{pk}/{s3_upload_id}/complete-multipart-upload/"
        )
        return self._client(method="PATCH", path=url, json={"parts": parts})

    def list_parts(self, *, pk: str, s3_upload_id: str) -> dict:
        """
        List parts of a multipart upload.

        Args:
            pk: Primary key of the upload session.
            s3_upload_id: S3 multipart upload identifier.

        Returns:
            Response containing list of uploaded parts.
        """
        url = urljoin(self.base_path, f"{pk}/{s3_upload_id}/list-parts/")
        return self._client(path=url)

    def upload_fileobj(
        self,
        *,
        fileobj: IO,
        filename: str,
    ) -> gcapi.models.UserUpload:
        """
        Upload a file object using multipart upload.

        Args:
            fileobj: File object to upload
            filename: Name of the file being uploaded.

        Returns:
            gcapi.models.UserUpload: The completed upload model instance.

        Raises:
            Exception: If upload fails, the multipart upload is aborted and exception is re-raised.
        """
        user_upload = self.create(filename=filename)

        pk = user_upload.pk
        s3_upload_id = user_upload.s3_upload_id

        try:
            parts = self._put_fileobj(
                fileobj=fileobj, pk=pk, s3_upload_id=s3_upload_id
            )
        except Exception:
            self.abort_multipart_upload(pk=pk, s3_upload_id=s3_upload_id)
            raise

        result = self.complete_multipart_upload(
            pk=pk, s3_upload_id=s3_upload_id, parts=parts
        )
        return self.model(**result)  # noqa: B901

    def _put_fileobj(self, *, fileobj, pk, s3_upload_id):
        part_number = 1  # s3 uses 1-indexed chunks
        presigned_urls = {}
        parts = []

        while True:
            chunk = fileobj.read(self.chunk_size)

            if not chunk:
                break

            if str(part_number) not in presigned_urls:
                presigned_urls.update(
                    self._get_next_presigned_urls(
                        pk=pk,
                        s3_upload_id=s3_upload_id,
                        part_number=part_number,
                    )
                )

            response = self._put_chunk(
                chunk=chunk, url=presigned_urls[str(part_number)]
            )

            parts.append(
                {"ETag": response.headers["ETag"], "PartNumber": part_number}
            )

            part_number += 1

        return parts

    def _get_next_presigned_urls(self, *, pk, s3_upload_id, part_number):
        response = self.generate_presigned_urls(
            pk=pk,
            s3_upload_id=s3_upload_id,
            part_numbers=[
                *range(part_number, part_number + self.n_presigned_urls)
            ],
        )
        return response["presigned_urls"]

    def _put_chunk(self, *, chunk, url):
        num_retries = 0
        e = Exception()

        if isinstance(chunk, BytesIO):
            chunk = chunk.read()

        while num_retries < self.max_retries:
            try:
                result = self._client.request(
                    method="PUT", url=url, content=chunk
                )
                break
            except HTTPStatusError as _e:
                status_code = _e.response.status_code
                if status_code in [409, 423] or status_code >= 500:
                    num_retries += 1
                    e = _e
                    sleep((2**num_retries) + (randint(0, 1000) / 1000))
                else:
                    raise
        else:
            raise e

        return result


class WorkstationConfigsAPI(APIBase[gcapi.models.WorkstationConfig]):
    base_path = "workstations/configs/"
    model = gcapi.models.WorkstationConfig


def _generate_auth_header(token: str = "") -> dict:
    """
    Generate authorization header for API requests.

    Args:
        token (str, optional): Authorization token. If empty, retrieves token from
        GRAND_CHALLENGE_AUTHORIZATION environment variable.

    Returns:
        dict: Dictionary containing the Authorization header.

    Raises:
        RuntimeError: If no token is provided and GRAND_CHALLENGE_AUTHORIZATION
        environment variable is not set, or if token format is invalid.
    """
    if not token:
        try:
            token = str(os.environ["GRAND_CHALLENGE_AUTHORIZATION"])
        except KeyError:
            raise RuntimeError("Token must be set") from None

    token = re.sub(" +", " ", token)
    token_parts = token.strip().split(" ")

    if len(token_parts) not in [1, 2]:
        raise RuntimeError("Invalid token format")

    return {"Authorization": f"BEARER {token_parts[-1]}"}


class ApiDefinitions:
    images: ImagesAPI
    reader_studies: ReaderStudiesAPI
    sessions: WorkstationSessionsAPI
    uploads: UploadsAPI
    algorithms: AlgorithmsAPI
    algorithm_jobs: AlgorithmJobsAPI
    algorithm_images: AlgorithmImagesAPI
    archives: ArchivesAPI
    workstation_configs: WorkstationConfigsAPI
    raw_image_upload_sessions: UploadSessionsAPI
    archive_items: ArchiveItemsAPI
    interfaces: ComponentInterfacesAPI


class Client(httpx.Client, ApiDefinitions):
    """The Grand Challenge API client."""

    _api_meta: ApiDefinitions

    def __init__(
        self,
        token: str = "",
        base_url: str = "https://grand-challenge.org/api/v1/",
        verify: bool = True,
        timeout: float = 60.0,
        retry_strategy: Callable[[], BaseRetryStrategy] | None = None,
    ):
        """
        Args:
            token: Authorization token for API access. If not provided, will be read
                from GRAND_CHALLENGE_AUTHORIZATION environment variable.
            base_url: Base URL for the API.
            verify: Whether to verify SSL certificates.
            timeout: Request timeout in seconds.
            retry_strategy: Factory function that returns a retry strategy instance. If None,
                uses SelectiveBackoffStrategy with default parameters.
        """
        check_version(base_url=base_url)

        retry_strategy = retry_strategy or SelectiveBackoffStrategy(
            backoff_factor=0.1,
            maximum_number_of_retries=8,  # ~25.5 seconds total backoff
        )
        httpx.Client.__init__(
            self,
            verify=verify,
            timeout=Timeout(timeout=timeout),
            transport=RetryTransport(
                verify=verify,
                retry_strategy=retry_strategy,
            ),
        )

        self.headers.update({"Accept": "application/json"})
        self._auth_header = _generate_auth_header(token=token)

        self.base_url = URL(base_url)
        if self.base_url.scheme.lower() != "https":
            raise RuntimeError("Base URL must be https")

        self._api_meta = ApiDefinitions()
        for name, cls in get_type_hints(ApiDefinitions).items():
            setattr(self._api_meta, name, cls(client=self))

        self._socket_cache: dict[str, gcapi.models.ComponentInterface] = {}
        self._algorithm_cache: dict[str, gcapi.models.Algorithm] = {}
        self._archive_cache: dict[str, gcapi.models.Archive] = {}

    def __getattr__(self, item):
        api = getattr(self._api_meta, item, None)
        if api:
            return api
        else:
            raise AttributeError(f"Client has no function or API {item!r}")

    def _validate_url(self, url):
        url = URL(url)

        if not url.scheme == "https" or url.netloc != self.base_url.netloc:
            raise RuntimeError(f"Invalid target URL: {url}")

    def __call__(
        self,
        method="GET",
        url="",
        path="",
        params=None,
        json=None,
        extra_headers=None,
        files=None,
        data=None,
        follow_redirects=False,
    ) -> Any:
        """
        Make an HTTP request to the API.

        Args:
            method (str, optional): HTTP method to use, by default "GET".
            url (str, optional): Full URL to request. If provided, path is ignored.
            path (str, optional): Path relative to base_url. Ignored if url is provided.
            params (dict, optional): Query parameters to include in the request.
            json (dict, optional): JSON data to send in the request body.
            extra_headers (dict, optional): Additional headers to include in the request.
            files (dict, optional): Files to upload with the request.
            data (dict, optional): Form data to send in the request body.
            follow_redirects (bool, optional): Whether to follow HTTP redirects, by default False.

        Returns:
            Any: JSON response data if Content-Type is application/json,
                otherwise the raw response object.

        Raises:
            HTTPStatusError: If the HTTP request fails with a non-2xx status code.
        """
        if url:
            url = URL(url)
        else:
            url = self.base_url.join(path)
        if extra_headers is None:
            extra_headers = {}
        if json is not None:
            extra_headers["Content-Type"] = "application/json"

        self._validate_url(url)

        response = self.request(
            method=method,
            url=str(url),
            files={} if files is None else files,
            data={} if data is None else data,
            headers={
                **self.headers,
                **self._auth_header,
                **extra_headers,
            },
            params={} if params is None else params,
            json=json,
            follow_redirects=follow_redirects,
        )

        try:
            response.raise_for_status()
        except HTTPStatusError as e:
            if e.response.headers.get("Content-Type") == "application/json":
                message = e.response.json()
                logger.error(f"{method} request to {url} failed: {message}")
            raise

        if response.headers.get("Content-Type") == "application/json":
            return response.json()
        else:
            return response

    def _upload_image_files(self, *, files, **kwargs):
        uploads = []
        for file in files:
            with open(file, "rb") as f:
                uploads.append(
                    self.uploads.upload_fileobj(
                        fileobj=f, filename=os.path.basename(file)
                    )
                )

        return self.raw_image_upload_sessions.create(
            uploads=[u.api_url for u in uploads], **kwargs
        )

    def _upload_file(self, value):
        with open(value[0], "rb") as f:
            upload = self.uploads.upload_fileobj(
                fileobj=f, filename=value[0].name
            )
        return upload

    def _fetch_algorithm_detail(self, slug: str) -> gcapi.models.Algorithm:
        if slug not in self._algorithm_cache:
            self._algorithm_cache[slug] = self.algorithms.detail(slug=slug)
        return self._algorithm_cache[slug]

    def start_algorithm_job(
        self,
        *,
        algorithm_slug: str,
        inputs: list[SocketValueSpec],
    ) -> gcapi.models.JobPost:
        """
        Starts an algorithm job with the provided inputs.

        ??? tip "Getting the interfaces of an algorithm"
            You can get the interfaces (i.e. all possible socket sets) of
            an algorithm by calling, and inspecting the .interface of the
            result of:

            ```Python
            client.algorithms.detail(slug="corads-ai")
            ```

        ??? tip "Re-using existing images"
            Existing images on Grand Challenge can be re-used by either
<<<<<<< HEAD
            passing an API url, or a socket value (from a display set):
=======
            passing an API url, or an existing socket value (from a display set):
>>>>>>> aaa28006

            ```Python
            from gcapi import SocketValueSpec

            image = client.images.detail(pk="ad5...")
            ds = client.reader_studies.display_sets.detail(pk="f5...")
            socket_value = ds.values[0]

            inputs = [
                SocketValueSpec(socket_slug="slug-0", existing_image_api_url=image.api_url),
<<<<<<< HEAD
=======
                SocketValueSpec(socket_slug="slug-0", existing_socket_value=socket_value),
>>>>>>> aaa28006
                SocketValueSpec(socket_slug="slug-2", existing_image_api_url=socket_value.image),
            ]
            ```

        ??? tip "Re-using existing socket values"
            Existing socket values from other display sets can be re-used by
            passing a socket value. The sockets must be the same.

            For instance:

            ```Python
            from gcapi import SocketValueSpec

            ds = client.reader_studies.display_sets.detail(pk="f5...")
            inputs = [
                SocketValueSpec(socket_slug="slug-0", existing_socket_value=ds.values[0]),
                SocketValueSpec(socket_slug="slug-1", existing_socket_value=ds.values[1]),
            ]
            ```

        Args:
            algorithm_slug: Slug for the algorithm (e.g. `"corads-ai"`).
                You can find this readily in the URL you use to visit the algorithm page:
                `https://grand-challenge.org/algorithms/corads-ai/`

            inputs: A list of socket value specifications.
                Each specification defines a socket slug and exactly one source
                (value, files, existing_image_api_url, or existing_socket_value).

        Returns:
            The newly created Job (post) object. Note that not all inputs will
<<<<<<< HEAD
                be immediately available therein until the background processing has
=======
                be immediately available until the background processing has
>>>>>>> aaa28006
                completed.
        """

        algorithm = self._fetch_algorithm_detail(slug=algorithm_slug)

        input_strategy = JobInputsCreateStrategy(
            algorithm=algorithm,
            inputs=inputs,
            client=self,
        )

        created_inputs = input_strategy()

        return self.algorithm_jobs.create(
            algorithm=algorithm.api_url,
            inputs=created_inputs,
        )

    def update_display_set(
        self, *, display_set_pk: str, values: list[SocketValueSpec]
    ) -> gcapi.models.DisplaySetPost:
        """
        This function patches an existing display set with the provided values.

        You can use this function, for example, to add metadata to a display set.

        If you provide a value or file for an existing socket of the display
        set, the old value will be overwritten by the new one, hence allowing you
        to update existing display-set values.

        ??? example

            First, retrieve the display sets from your reader study:

            ```Python
            reader_study = client.reader_studies.detail(slug="...")
            items = list(
                client.reader_studies.display_sets.iterate_all(
                    params={"reader_study": reader_study.pk}
                )
            )
            ```

            To then add, for example, a PDF report and a lung volume
            value to the first display set , provide the socket slugs together
            with the respective value or file path as follows:

            ```Python
            from gcapi import SocketValueSpec

            client.update_display_set(
                display_set_pk=items[0].pk,
                values=[
<<<<<<< HEAD
                    SocketValueSpec(socket_slug="report", files=["report.pdf"]),
=======
                    SocketValueSpec(socket_slug="report", file="report.pdf"),
>>>>>>> aaa28006
                    SocketValueSpec(socket_slug="lung-volume", value=1.9),
                ],
            )
            ```

        Args:
            display_set_pk: The primary key of the display set to update.
<<<<<<< HEAD
            values: A list of socket value specifications.
                Each specification defines a socket slug and exactly one source
                (`value`, `file`, `files`, `existing_image_api_url`, or
                `existing_socket_value`).
=======
            values: The values to update the display set with.
>>>>>>> aaa28006

        Returns:
            The updated display item (post) object. Note that not all values will
                be immediately available until the background processing has completed.
        """
        display_set = self._update_socket_value_set(
            target_pk=display_set_pk,
            values=values,
            api=self.reader_studies.display_sets,
        )
        return cast(gcapi.models.DisplaySetPost, display_set)

    def add_case_to_reader_study(
        self,
        *,
        reader_study_slug: str,
        values: list[SocketValueSpec],
    ) -> gcapi.models.DisplaySetPost:
        """
        This function takes a reader-study slug and a list of socket value specs.
        It then creates a single display set for the reader study.
<<<<<<< HEAD

        Example:
            ```Python
            from gcapi import SocketValueSpec

            client.add_case_to_reader_study(
                reader_study_slug="i-am-a-reader-study",
                values=[
                    SocketValueSpec(socket_slug="report", files=["report.pdf"]),
                    SocketValueSpec(socket_slug="lung-volume", value=1.9),
                ],
            )
            ```

        ??? tip "Re-using existing images"
            Existing images on Grand Challenge can be re-used by either
            passing an API url, or a socket value (from a display set):
=======

        ??? tip "Re-using existing images"
            Existing images on Grand Challenge can be re-used by either
            passing an API url, or an existingsocket value (from a display set):
>>>>>>> aaa28006

            ```Python
            from gcapi import SocketValueSpec


            image = client.images.detail(pk="ad5...")
            ds = client.reader_studies.display_sets.detail(pk="f5...")
            socket_value = ds.values[0]

            values = [
                SocketValueSpec(socket_slug="slug-0", existing_image_api_url=image.api_url),
<<<<<<< HEAD
=======
                SocketValueSpec(socket_slug="slug-0", existing_socket_value=socket_value),
>>>>>>> aaa28006
                SocketValueSpec(socket_slug="slug-2", existing_image_api_url=socket_value.image),
            ]
            ```

        ??? tip "Re-using existing socket values"
            Existing socket values from other display sets can be re-used by
            passing a socket value. The sockets must be the same.

            For instance:

            ```Python
            from gcapi import SocketValueSpec


            ds = client.reader_studies.display_sets.detail(pk="f5...")
            values = [
                SocketValueSpec(socket_slug="slug-0", existing_socket_value=ds.values[0]),
                SocketValueSpec(socket_slug="slug-1", existing_socket_value=ds.values[1]),
            ]
            ```

        Args:
            reader_study_slug: slug for the reader study (e.g. `"i-am-a-reader-study"`).
                You can find this readily in the URL you use to visit the reader-study page:
                `https://grand-challenge.org/reader-studies/i-am-a-reader-study/`

            values: A list of socket value specifications.
                Each specification defines a socket slug and exactly one source
<<<<<<< HEAD
                (`value`, `file`, `files`, `existing_image_api_url`, or
                `existing_socket_value`).
=======
                (value, files, existing_image_api_url, or existing_socket_value).
>>>>>>> aaa28006

        Returns:
            The newly created display set (post) object. Note that not all values will
                be immediately available until the background processing has completed.
        """
        try:
            created_display_set = self._create_socket_value_set(
                creation_kwargs={"reader_study": reader_study_slug},
                values=values,
                api=self.reader_studies.display_sets,
            )
        except SocketNotFound as e:
            raise ValueError(
                f"{e.slug} is not an existing socket. "
                f"Please provide one from this list: "
                f"https://grand-challenge.org/components/interfaces/reader-studies/"
            ) from e

        return cast(gcapi.models.DisplaySetPost, created_display_set)

    def update_archive_item(
        self,
        *,
        archive_item_pk: str,
        values: list[SocketValueSpec],
    ) -> gcapi.models.ArchiveItemPost:
        """
        This function patches an existing archive item with the provided values.

        You can use this function, for example, to add metadata to an archive item.

        If you provide a value or file for an existing socket of the archive
        item, the old value will be overwritten by the new one, hence allowing you
        to update existing archive item values.

        ??? example
            First, retrieve the archive items from your archive:

            ```Python
            archive = client.archives.detail(slug="...")
            items = list(
                client.archive_items.iterate_all(params={"archive": archive.pk})
            )
            ```

            To then add, for example, a PDF report and a lung volume
            value to the first archive item , provide the socket slugs together
            with the respective value or file path as follows:

            ```Python
            from gcapi import SocketValueSpec

            client.update_archive_item(
                archive_item_pk=items[0].pk,
                values=[
<<<<<<< HEAD
                    SocketValueSpec(socket_slug="report", files=["report.pdf"]),
=======
                    SocketValueSpec(socket_slug="report", file="report.pdf"),
>>>>>>> aaa28006
                    SocketValueSpec(socket_slug="lung-volume", value=1.9),
                ],
            )
            ```

        Args:
            archive_item_pk: The primary key of the archive item to update.
<<<<<<< HEAD
            values: A list of socket value specifications.
                Each specification defines a socket slug and exactly one source
                (`value`, `file`, `files`, `existing_image_api_url`, or
                `existing_socket_value`).
=======
            values: The values to update the archive item with.
>>>>>>> aaa28006

        Returns:
            The updated archive item (post) object. Note that not all values will
                be immediately available until the background processing has completed.
        """
        archive_item = self._update_socket_value_set(
            target_pk=archive_item_pk,
            values=values,
            api=self.archive_items,
        )
        return cast(gcapi.models.ArchiveItemPost, archive_item)

    def _fetch_archive_api_url(self, slug: str) -> str:
        if slug not in self._archive_cache:
            self._archive_cache[slug] = self.archives.detail(slug=slug)
        return self._archive_cache[slug].api_url

    def add_case_to_archive(
        self,
        *,
        archive_slug: str,
        values: list[SocketValueSpec],
    ) -> gcapi.models.ArchiveItemPost:
        """
        This function takes an archive slug and a list of socket value specs.
        It then creates a single archive item for the archive.
<<<<<<< HEAD

        Example:
            ```Python
            from gcapi import SocketValueSpec

            client.add_case_to_archive(
                archive_slug="i-am-an-archive",
                values=[
                    SocketValueSpec(socket_slug="report", files=["report.pdf"]),
                    SocketValueSpec(socket_slug="lung-volume", value=1.9),
                ],
            )
            ```
=======
>>>>>>> aaa28006

        ??? tip "Re-using existing images"
            Existing images on Grand Challenge can be re-used by either
            passing an API url, or an existing socket value (archive item):

            ```Python
            from gcapi import SocketValueSpec

            image = client.images.detail(pk="ad5...")
            ai = client.archive_items.detail(pk="f5...")
            socket_value = ai.values[0]

            values = [
                SocketValueSpec(socket_slug="slug-0", existing_image_api_url=image.api_url),
<<<<<<< HEAD
=======
                SocketValueSpec(socket_slug="slug-0", existing_socket_value=socket_value),
>>>>>>> aaa28006
                SocketValueSpec(socket_slug="slug-2", existing_image_api_url=socket_value.image),
            ]
            ```
        ??? tip "Re-using existing socket values"
            Existing socket values from other archive items can be re-used by
            passing a socket value. The sockets must be the same.

            For instance:

            ```Python
            from gcapi import SocketValueSpec

            ai = client.archive_items.detail(pk="f5...")
            values = [
                SocketValueSpec(socket_slug="slug-0", existing_socket_value=ai.values[0]),
                SocketValueSpec(socket_slug="slug-1", existing_socket_value=ai.values[1]),
<<<<<<< HEAD
                SocketValueSpec(socket_slug="slug-2", files=["some_local_file"]),
=======
                SocketValueSpec(socket_slug="slug-2", file="some_local_file"),
>>>>>>> aaa28006
            ]
            ```

        Args:
            archive_slug: slug for the archive (e.g. `"i-am-an-archive"`).
                You can find this readily in the URL you use to visit the archive page:
                `https://grand-challenge.org/archives/i-am-an-archive/`

            values: A list of socket value specifications.
                Each specification defines a socket slug and exactly one source
<<<<<<< HEAD
                (`value`, `file`, `files`, `existing_image_api_url`, or
                `existing_socket_value`).
=======
                (value, files, existing_image_api_url, or existing_socket_value).
>>>>>>> aaa28006

        Returns:
            The new archive item (post) object. Note that not all values will
                be immediately available until the background processing has completed.
        """
        archive_api_url = self._fetch_archive_api_url(archive_slug)

        try:
            created_archive_item = self._create_socket_value_set(
                creation_kwargs={"archive": archive_api_url},
                values=values,
                api=self.archive_items,
            )
        except SocketNotFound as e:
            raise ValueError(
                f"{e.slug} is not an existing socket. "
                f"Please provide one from this list: "
                f"https://grand-challenge.org/components/interfaces/inputs/"
            ) from e

        return cast(gcapi.models.ArchiveItemPost, created_archive_item)

    # Deprecated methods
    def add_cases_to_reader_study(self, *_, **__) -> Any:
        """
        !!! failure Deprecated
            Use `add_case_to_reader_study` instead. This method will be removed in a future version.
        """
        raise NotImplementedError(
            "add_cases_to_reader_study is no longer supported. Use the singular add_case_to_reader_study instead."
        )

    def add_cases_to_archive(self, *_, **__) -> Any:
        """
        !!! failure Deprecated
            Use `add_case_to_archive` instead. This method will be removed in a future version.
        """
        raise NotImplementedError(
            "add_cases_to_archive is no longer supported. Use the singular add_case_to_archive instead."
        )

    def run_external_job(self, *_, **__) -> Any:
        """
        !!! failure Deprecated
            Use `start_algorithm_job` instead. This method will be removed in a future version.
        """
        raise NotImplementedError(
            "run_external_job is no longer supported. Use start_algorithm_job instead."
        )

    def _fetch_socket_detail(
        self, slug: str
    ) -> gcapi.models.ComponentInterface:
        if slug not in self._socket_cache:
            try:
                self._socket_cache[slug] = self.interfaces.detail(slug=slug)
            except ObjectNotFound as e:
                raise SocketNotFound(slug=slug) from e
        return self._socket_cache[slug]

    def _create_socket_value_set(
        self,
        *,
        creation_kwargs: dict,
        values: list[SocketValueSpec],
        api: ModifiableMixin,
    ) -> SocketValuePostSet:

        # Prepare the strategies
        strategies: list[SocketValueCreateStrategy] = []
        for spec in values:
            strategy = select_socket_value_strategy(
                spec=spec,
                client=self,
            )
            strategies.append(strategy)

        # Create the socket-value set
        socket_value_set = api.create(**creation_kwargs)

        # Update the socket-value set with the prepared values
        updated_socket_value_set = api.partial_update(
            pk=socket_value_set.pk,
            values=[s() for s in strategies],
        )

        return updated_socket_value_set

    def _update_socket_value_set(
        self,
        *,
        target_pk: str,
        values: list[SocketValueSpec],
        api: ModifiableMixin,
    ) -> SocketValuePostSet:
        # Prepare the strategies
        strategies: list[SocketValueCreateStrategy] = []
        for spec in values:
            strategy = select_socket_value_strategy(
                spec=spec,
                client=self,
            )
            strategies.append(strategy)

        # Update the socket-value set with the prepared values
        return api.partial_update(
            pk=target_pk,
            values=[s() for s in strategies],
        )<|MERGE_RESOLUTION|>--- conflicted
+++ resolved
@@ -705,11 +705,7 @@
 
         ??? tip "Re-using existing images"
             Existing images on Grand Challenge can be re-used by either
-<<<<<<< HEAD
-            passing an API url, or a socket value (from a display set):
-=======
             passing an API url, or an existing socket value (from a display set):
->>>>>>> aaa28006
 
             ```Python
             from gcapi import SocketValueSpec
@@ -720,10 +716,7 @@
 
             inputs = [
                 SocketValueSpec(socket_slug="slug-0", existing_image_api_url=image.api_url),
-<<<<<<< HEAD
-=======
                 SocketValueSpec(socket_slug="slug-0", existing_socket_value=socket_value),
->>>>>>> aaa28006
                 SocketValueSpec(socket_slug="slug-2", existing_image_api_url=socket_value.image),
             ]
             ```
@@ -755,11 +748,7 @@
 
         Returns:
             The newly created Job (post) object. Note that not all inputs will
-<<<<<<< HEAD
-                be immediately available therein until the background processing has
-=======
                 be immediately available until the background processing has
->>>>>>> aaa28006
                 completed.
         """
 
@@ -813,11 +802,7 @@
             client.update_display_set(
                 display_set_pk=items[0].pk,
                 values=[
-<<<<<<< HEAD
-                    SocketValueSpec(socket_slug="report", files=["report.pdf"]),
-=======
                     SocketValueSpec(socket_slug="report", file="report.pdf"),
->>>>>>> aaa28006
                     SocketValueSpec(socket_slug="lung-volume", value=1.9),
                 ],
             )
@@ -825,14 +810,7 @@
 
         Args:
             display_set_pk: The primary key of the display set to update.
-<<<<<<< HEAD
-            values: A list of socket value specifications.
-                Each specification defines a socket slug and exactly one source
-                (`value`, `file`, `files`, `existing_image_api_url`, or
-                `existing_socket_value`).
-=======
             values: The values to update the display set with.
->>>>>>> aaa28006
 
         Returns:
             The updated display item (post) object. Note that not all values will
@@ -854,7 +832,6 @@
         """
         This function takes a reader-study slug and a list of socket value specs.
         It then creates a single display set for the reader study.
-<<<<<<< HEAD
 
         Example:
             ```Python
@@ -871,13 +848,7 @@
 
         ??? tip "Re-using existing images"
             Existing images on Grand Challenge can be re-used by either
-            passing an API url, or a socket value (from a display set):
-=======
-
-        ??? tip "Re-using existing images"
-            Existing images on Grand Challenge can be re-used by either
-            passing an API url, or an existingsocket value (from a display set):
->>>>>>> aaa28006
+            passing an API url, or an existing socket value (from a display set):
 
             ```Python
             from gcapi import SocketValueSpec
@@ -889,10 +860,7 @@
 
             values = [
                 SocketValueSpec(socket_slug="slug-0", existing_image_api_url=image.api_url),
-<<<<<<< HEAD
-=======
                 SocketValueSpec(socket_slug="slug-0", existing_socket_value=socket_value),
->>>>>>> aaa28006
                 SocketValueSpec(socket_slug="slug-2", existing_image_api_url=socket_value.image),
             ]
             ```
@@ -921,12 +889,8 @@
 
             values: A list of socket value specifications.
                 Each specification defines a socket slug and exactly one source
-<<<<<<< HEAD
                 (`value`, `file`, `files`, `existing_image_api_url`, or
                 `existing_socket_value`).
-=======
-                (value, files, existing_image_api_url, or existing_socket_value).
->>>>>>> aaa28006
 
         Returns:
             The newly created display set (post) object. Note that not all values will
@@ -982,11 +946,7 @@
             client.update_archive_item(
                 archive_item_pk=items[0].pk,
                 values=[
-<<<<<<< HEAD
-                    SocketValueSpec(socket_slug="report", files=["report.pdf"]),
-=======
                     SocketValueSpec(socket_slug="report", file="report.pdf"),
->>>>>>> aaa28006
                     SocketValueSpec(socket_slug="lung-volume", value=1.9),
                 ],
             )
@@ -994,14 +954,10 @@
 
         Args:
             archive_item_pk: The primary key of the archive item to update.
-<<<<<<< HEAD
             values: A list of socket value specifications.
                 Each specification defines a socket slug and exactly one source
                 (`value`, `file`, `files`, `existing_image_api_url`, or
                 `existing_socket_value`).
-=======
-            values: The values to update the archive item with.
->>>>>>> aaa28006
 
         Returns:
             The updated archive item (post) object. Note that not all values will
@@ -1028,7 +984,6 @@
         """
         This function takes an archive slug and a list of socket value specs.
         It then creates a single archive item for the archive.
-<<<<<<< HEAD
 
         Example:
             ```Python
@@ -1037,13 +992,11 @@
             client.add_case_to_archive(
                 archive_slug="i-am-an-archive",
                 values=[
-                    SocketValueSpec(socket_slug="report", files=["report.pdf"]),
+                    SocketValueSpec(socket_slug="report", file="report.pdf"),
                     SocketValueSpec(socket_slug="lung-volume", value=1.9),
                 ],
             )
             ```
-=======
->>>>>>> aaa28006
 
         ??? tip "Re-using existing images"
             Existing images on Grand Challenge can be re-used by either
@@ -1058,10 +1011,7 @@
 
             values = [
                 SocketValueSpec(socket_slug="slug-0", existing_image_api_url=image.api_url),
-<<<<<<< HEAD
-=======
                 SocketValueSpec(socket_slug="slug-0", existing_socket_value=socket_value),
->>>>>>> aaa28006
                 SocketValueSpec(socket_slug="slug-2", existing_image_api_url=socket_value.image),
             ]
             ```
@@ -1078,11 +1028,7 @@
             values = [
                 SocketValueSpec(socket_slug="slug-0", existing_socket_value=ai.values[0]),
                 SocketValueSpec(socket_slug="slug-1", existing_socket_value=ai.values[1]),
-<<<<<<< HEAD
-                SocketValueSpec(socket_slug="slug-2", files=["some_local_file"]),
-=======
                 SocketValueSpec(socket_slug="slug-2", file="some_local_file"),
->>>>>>> aaa28006
             ]
             ```
 
@@ -1093,12 +1039,8 @@
 
             values: A list of socket value specifications.
                 Each specification defines a socket slug and exactly one source
-<<<<<<< HEAD
                 (`value`, `file`, `files`, `existing_image_api_url`, or
                 `existing_socket_value`).
-=======
-                (value, files, existing_image_api_url, or existing_socket_value).
->>>>>>> aaa28006
 
         Returns:
             The new archive item (post) object. Note that not all values will
