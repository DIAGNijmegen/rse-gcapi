--- conflicted
+++ resolved
@@ -319,22 +319,9 @@
         )
 
         # retrieve existing archive item pk
-<<<<<<< HEAD
-        for _ in range(60):
-            items = c.archive_items.iterate_all(
-                params={"archive": archive["pk"]}
-            )
-            items_list = [item async for item in items]
-            if len(items_list) > len(old_items_list):
-                # item has been added
-                break
-            else:
-                sleep(0.5)
-=======
         items_list = await get_archive_items(
             c, archive["pk"], len(old_items_list)
         )
->>>>>>> df78b87f
 
         us = await c.upload_cases(
             archive_item=items_list[-1]["pk"],
@@ -377,24 +364,10 @@
             archive="archive",
             files=[Path(__file__).parent / "testdata" / "image10x10x101.mha"],
         )
-<<<<<<< HEAD
-        # retrieve existing archive item pk
-        for _ in range(60):
-            items = c.archive_items.iterate_all(
-                params={"archive": archive["pk"]}
-            )
-            items_list = [item async for item in items]
-            if len(items_list) > len(old_items_list):
-                # item has been added
-                break
-            else:
-                sleep(0.5)
-=======
 
         items_list = await get_archive_items(
             c, archive["pk"], len(old_items_list)
         )
->>>>>>> df78b87f
 
         us = await c.upload_cases(
             archive_item=items_list[-1]["pk"],
@@ -580,22 +553,9 @@
         )
 
         # retrieve existing archive item pk
-<<<<<<< HEAD
-        for _ in range(60):
-            items = c.archive_items.iterate_all(
-                params={"archive": archive["pk"]}
-            )
-            items_list = [item async for item in items]
-            if len(items_list) > len(old_items_list):
-                # item has been added
-                break
-            else:
-                sleep(0.5)
-=======
         items_list = await get_archive_items(
             c, archive["pk"], len(old_items_list)
         )
->>>>>>> df78b87f
 
         old_civ_count = len(items_list[-1]["values"])
 
@@ -682,23 +642,9 @@
         )
 
         # retrieve existing archive item pk
-<<<<<<< HEAD
-        for _ in range(60):
-            items = c.archive_items.iterate_all(
-                params={"archive": archive["pk"]}
-            )
-            items_list = [item async for item in items]
-            if len(items_list) > len(old_items_list):
-                # item has been added
-                break
-            else:
-                sleep(0.5)
-
-=======
         items_list = await get_archive_items(
             c, archive["pk"], len(old_items_list)
         )
->>>>>>> df78b87f
         old_civ_count = len(items_list[-1]["values"])
 
         _ = await c.update_archive_item(
@@ -765,22 +711,9 @@
         )
 
         # retrieve existing archive item pk
-<<<<<<< HEAD
-        for _ in range(60):
-            items = c.archive_items.iterate_all(
-                params={"archive": archive["pk"]}
-            )
-            items_list = [item async for item in items]
-            if len(items_list) > len(old_items_list):
-                # item has been added
-                break
-            else:
-                sleep(0.5)
-=======
         items_list = await get_archive_items(
             c, archive["pk"], len(old_items_list)
         )
->>>>>>> df78b87f
 
         old_civ_count = len(items_list[-1]["values"])
 
@@ -828,11 +761,7 @@
             c.archives.iterate_all(params={"slug": "archive"})
         ).__anext__()
         items = c.archive_items.iterate_all(params={"archive": archive["pk"]})
-<<<<<<< HEAD
-        item_ids = [item["id"] async for item in items]
-=======
         item_ids = [item["pk"] async for item in items]
->>>>>>> df78b87f
         with pytest.raises(ValueError) as e:
             _ = await c.update_archive_item(
                 archive_item_pk=item_ids[0], values={"new-interface": 5}
@@ -851,11 +780,7 @@
             c.archives.iterate_all(params={"slug": "archive"})
         ).__anext__()
         items = c.archive_items.iterate_all(params={"archive": archive["pk"]})
-<<<<<<< HEAD
-        item_ids = [item["id"] async for item in items]
-=======
         item_ids = [item["pk"] async for item in items]
->>>>>>> df78b87f
 
         with pytest.raises(ValueError) as e:
             _ = await c.update_archive_item(
