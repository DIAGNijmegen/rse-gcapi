--- conflicted
+++ resolved
@@ -874,11 +874,7 @@
             c.archives.iterate_all(params={"slug": "archive"})
         ).__anext__()
         items = c.archive_items.iterate_all(params={"archive": archive["pk"]})
-<<<<<<< HEAD
-        item_ids = [item["id"] async for item in items]
-=======
         item_ids = [item["pk"] async for item in items]
->>>>>>> e6fa5c9d
         with pytest.raises(ValueError) as e:
             _ = await c.update_archive_item(
                 archive_item_pk=item_ids[0], values={"new-interface": 5}
@@ -897,11 +893,7 @@
             c.archives.iterate_all(params={"slug": "archive"})
         ).__anext__()
         items = c.archive_items.iterate_all(params={"archive": archive["pk"]})
-<<<<<<< HEAD
-        item_ids = [item["id"] async for item in items]
-=======
         item_ids = [item["pk"] async for item in items]
->>>>>>> e6fa5c9d
 
         with pytest.raises(ValueError) as e:
             _ = await c.update_archive_item(
