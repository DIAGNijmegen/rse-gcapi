import os
from pathlib import Path
from time import sleep

import pytest
from requests import HTTPError

from gcapi import Client

RETINA_TOKEN = "f1f98a1733c05b12118785ffd995c250fe4d90da"
ADMIN_TOKEN = "1b9436200001f2eaf57cd77db075cbb60a49a00a"
ALGORITHMUSER_TOKEN = "dc3526c2008609b429514b6361a33f8516541464"
READERSTUDY_TOKEN = "01614a77b1c0b4ecd402be50a8ff96188d5b011d"


@pytest.mark.parametrize(
    "annotation",
    [
        "retina_landmark_annotations",
        "retina_polygon_annotation_sets",
        "retina_single_polygon_annotations",
    ],
)
def test_list_annotations(local_grand_challenge, annotation):
    c = Client(
        base_url=local_grand_challenge, verify=False, token=RETINA_TOKEN
    )
    response = getattr(c, annotation).list()
    assert len(response) == 0


def test_create_landmark_annotation(local_grand_challenge):
    c = Client(
        base_url=local_grand_challenge, verify=False, token=RETINA_TOKEN
    )
    nil_uuid = "00000000-0000-4000-9000-000000000000"
    create_data = {
        "grader": 0,
        "singlelandmarkannotation_set": [
            {"image": nil_uuid, "landmarks": [[0, 0], [1, 1], [2, 2]]},
            {"image": nil_uuid, "landmarks": [[0, 0], [1, 1], [2, 2]]},
        ],
    }
    with pytest.raises(HTTPError) as e:
        c.retina_landmark_annotations.create(**create_data)
    response = e.value.response
    assert response.status_code == 400
    response = response.json()
    assert response["grader"][0] == 'Invalid pk "0" - object does not exist.'
    for sla_error in response["singlelandmarkannotation_set"]:
        assert (
            sla_error["image"][0]
            == f'Invalid pk "{nil_uuid}" - object does not exist.'
        )


def test_create_polygon_annotation_set(local_grand_challenge):
    c = Client(
        base_url=local_grand_challenge, verify=False, token=RETINA_TOKEN
    )
    nil_uuid = "00000000-0000-4000-9000-000000000000"
    create_data = {
        "grader": 0,
        "image": nil_uuid,
        "singlepolygonannotation_set": [
            {"z": 0, "value": [[0, 0], [1, 1], [2, 2]]},
            {"z": 1, "value": [[0, 0], [1, 1], [2, 2]]},
        ],
    }
    with pytest.raises(HTTPError) as e:
        c.retina_polygon_annotation_sets.create(**create_data)
    response = e.value.response
    assert response.status_code == 400
    response = response.json()
    assert response["grader"][0] == 'Invalid pk "0" - object does not exist.'
    assert (
        response["image"][0]
        == f'Invalid pk "{nil_uuid}" - object does not exist.'
    )
    assert response["name"][0] == "This field is required."


def test_create_single_polygon_annotations(local_grand_challenge):
    c = Client(
        base_url=local_grand_challenge, verify=False, token=RETINA_TOKEN
    )
    create_data = {
        "z": 0,
        "value": [[0, 0], [1, 1], [2, 2]],
        "annotation_set": 0,
    }

    with pytest.raises(HTTPError) as e:
        c.retina_single_polygon_annotations.create(**create_data)
    response = e.value.response
    assert response.status_code == 400
    response = response.json()
    assert (
        response["annotation_set"][0]
        == 'Invalid pk "0" - object does not exist.'
    )


def test_raw_image_and_upload_session(local_grand_challenge):
    c = Client(base_url=local_grand_challenge, verify=False, token=ADMIN_TOKEN)
    assert c.raw_image_upload_session_files.page() == []
    assert c.raw_image_upload_sessions.page() == []


def test_local_response(local_grand_challenge):
    c = Client(base_url=local_grand_challenge, verify=False, token=ADMIN_TOKEN)
    # Empty response, but it didn't error out so the server is responding
    assert c.algorithms.page() == []


def test_chunked_uploads(local_grand_challenge):
    file_to_upload = os.path.join(
        os.path.dirname(os.path.realpath(__file__)), "testdata", "rnddata"
    )
    # admin
    c_admin = Client(
        token=ADMIN_TOKEN, base_url=local_grand_challenge, verify=False
    )
    existing_chunks_admin = c_admin(path="chunked-uploads/")["count"]
    c_admin.chunked_uploads.upload_file(file_to_upload)
    assert (
        c_admin(path="chunked-uploads/")["count"] == 1 + existing_chunks_admin
    )

    # retina
    c_retina = Client(
        token=RETINA_TOKEN, base_url=local_grand_challenge, verify=False
    )
    existing_chunks_retina = c_retina(path="chunked-uploads/")["count"]
    c_retina.chunked_uploads.upload_file(file_to_upload)
    assert (
        c_retina(path="chunked-uploads/")["count"]
        == 1 + existing_chunks_retina
    )

    c = Client(token="whatever")
    with pytest.raises(HTTPError):
        c.chunked_uploads.upload_file(file_to_upload)


@pytest.mark.parametrize(
    "files",
    (["image10x10x101.mha"], ["image10x10x10.mhd", "image10x10x10.zraw"]),
)
def test_upload_cases(local_grand_challenge, files):
    c = Client(
        base_url=local_grand_challenge, verify=False, token=READERSTUDY_TOKEN
    )

    us = c.upload_cases(
        reader_study="reader-study",
        files=[Path(__file__).parent / "testdata" / f for f in files],
    )

    for _ in range(60):
        us = c.raw_image_upload_sessions.detail(us["pk"])
        if us["status"] == "Succeeded":
            break
        else:
            sleep(0.5)
    else:
        raise TimeoutError

    # Check that only one image was created
    assert len(us["image_set"]) == 1
    image = c(url=us["image_set"][0])

    # And that it was added to the reader study
<<<<<<< HEAD
    assert len(image["reader_study_set"]) == 1
    reader_study = c(url=image["reader_study_set"][0])
    assert reader_study["slug"] == "reader-study"


@pytest.mark.parametrize("files", (["image10x10x101.mha"],))
def test_create_job_with_upload(local_grand_challenge, files):
    c = Client(
        base_url=local_grand_challenge, verify=False, token=ALGORITHMUSER_TOKEN
    )

    job = c.run_external_job(
        algorithm="test-algorithm",
        inputs={
            "Generic Medical Image": [
                Path(__file__).parent / "testdata" / f for f in files
            ]
        },
    )
    assert job["status"] == "Queued"
    assert len(job["inputs"]) == 1
=======
    rs = next(c.reader_studies.iterate_all(params={"slug": "reader-study"}))
    rs_images = c.images.iterate_all(params={"reader_study": rs["pk"]})
    assert image["pk"] in [im["pk"] for im in rs_images]
>>>>>>> fc39fc55
<|MERGE_RESOLUTION|>--- conflicted
+++ resolved
@@ -171,10 +171,9 @@
     image = c(url=us["image_set"][0])
 
     # And that it was added to the reader study
-<<<<<<< HEAD
-    assert len(image["reader_study_set"]) == 1
-    reader_study = c(url=image["reader_study_set"][0])
-    assert reader_study["slug"] == "reader-study"
+    rs = next(c.reader_studies.iterate_all(params={"slug": "reader-study"}))
+    rs_images = c.images.iterate_all(params={"reader_study": rs["pk"]})
+    assert image["pk"] in [im["pk"] for im in rs_images]
 
 
 @pytest.mark.parametrize("files", (["image10x10x101.mha"],))
@@ -192,9 +191,4 @@
         },
     )
     assert job["status"] == "Queued"
-    assert len(job["inputs"]) == 1
-=======
-    rs = next(c.reader_studies.iterate_all(params={"slug": "reader-study"}))
-    rs_images = c.images.iterate_all(params={"reader_study": rs["pk"]})
-    assert image["pk"] in [im["pk"] for im in rs_images]
->>>>>>> fc39fc55
+    assert len(job["inputs"]) == 1