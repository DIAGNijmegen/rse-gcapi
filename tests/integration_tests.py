--- conflicted
+++ resolved
@@ -474,19 +474,7 @@
     )
 
     # retrieve existing archive item pk
-<<<<<<< HEAD
-    for _ in range(60):
-        items = list(
-            c.archive_items.iterate_all(params={"archive": archive["pk"]})
-        )
-        if len(items) > len(old_items_list):
-            # item has been added
-            break
-        else:
-            sleep(0.5)
-=======
     items = get_archive_items(c, archive["pk"], len(old_items_list))
->>>>>>> df78b87f
 
     old_civ_count = len(items[-1]["values"])
 
@@ -571,20 +559,7 @@
     )
 
     # retrieve existing archive item pk
-<<<<<<< HEAD
-    for _ in range(60):
-        items = list(
-            c.archive_items.iterate_all(params={"archive": archive["pk"]})
-        )
-        if len(items) > len(old_items_list):
-            # item has been added
-            break
-        else:
-            sleep(0.5)
-
-=======
     items = get_archive_items(c, archive["pk"], len(old_items_list))
->>>>>>> df78b87f
     old_civ_count = len(items[-1]["values"])
 
     _ = c.update_archive_item(
@@ -647,20 +622,7 @@
     )
 
     # retrieve existing archive item pk
-<<<<<<< HEAD
-    for _ in range(60):
-        items = list(
-            c.archive_items.iterate_all(params={"archive": archive["pk"]})
-        )
-        if len(items) > len(old_items_list):
-            # item has been added
-            break
-        else:
-            sleep(0.5)
-
-=======
     items = get_archive_items(c, archive["pk"], len(old_items_list))
->>>>>>> df78b87f
     old_civ_count = len(items[-1]["values"])
 
     assert (
