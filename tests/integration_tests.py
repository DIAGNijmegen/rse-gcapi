import json
from contextlib import nullcontext
from io import BytesIO
from pathlib import Path
<<<<<<< HEAD
from time import sleep
from uuid import uuid4
=======
>>>>>>> f861e2c5

import pytest
from httpx import HTTPStatusError

import gcapi
from gcapi import Client
from gcapi.create_strategies import SocketValueSpec
from gcapi.exceptions import MultipleObjectsReturned, ObjectNotFound
from tests.utils import (
    ADMIN_TOKEN,
    ARCHIVE_TOKEN,
    DEMO_PARTICIPANT_TOKEN,
    READERSTUDY_TOKEN,
)

TESTDATA = Path(__file__).parent / "testdata"


def test_local_response(local_grand_challenge):
    c = Client(base_url=local_grand_challenge, verify=False, token=ADMIN_TOKEN)
    # Empty response, but it didn't error out so the server is responding
    assert len(c.algorithms.page()) == 0


def test_get_all_reader_study_display_sets(local_grand_challenge):
    c = Client(
        base_url=local_grand_challenge, verify=False, token=READERSTUDY_TOKEN
    )
    display_sets = list(
        c.reader_studies.display_sets.iterate_all(
            params={"slug": "reader-study"}
        )
    )
    assert len(display_sets) > 0
    assert isinstance(display_sets[0], gcapi.models.DisplaySet)


def test_get_algorithm_images(local_grand_challenge):
    c = Client(
        base_url=local_grand_challenge,
        verify=False,
        token=DEMO_PARTICIPANT_TOKEN,
    )
    algorithm_images = list(
        c.algorithm_images.iterate_all(
            params={"algorithm": "56e3e2d0-0aa1-4976-bee1-6ed543aae165"}
        )
    )
    assert len(algorithm_images) > 0
    assert isinstance(algorithm_images[0], gcapi.models.AlgorithmImage)


def test_get_answers(local_grand_challenge):
    c = Client(
        base_url=local_grand_challenge, verify=False, token=READERSTUDY_TOKEN
    )
    answers = list(
        c.reader_studies.answers.iterate_all(params={"slug": "reader-study"})
    )
    assert len(answers) > 0
    assert all(isinstance(answer, gcapi.models.Answer) for answer in answers)


@pytest.mark.parametrize(
    "token, context",
    [
        (ADMIN_TOKEN, nullcontext()),
        (ARCHIVE_TOKEN, nullcontext()),
        ("whatever", pytest.raises(HTTPStatusError)),
    ],
)
def test_multipart_uploads(token, context, local_grand_challenge):
    client = Client(
        token=token,
        base_url=local_grand_challenge,
        verify=False,
    )
    with open(TESTDATA / "rnddata", "rb") as f:
        with context:
            up = client.uploads.upload_fileobj(fileobj=f, filename="foo")
            assert isinstance(up, gcapi.models.UserUpload)


def test_page_meta_info(local_grand_challenge):
    c = Client(
        base_url=local_grand_challenge, verify=False, token=ARCHIVE_TOKEN
    )
    archives = c.archives.page(limit=123)

    assert len(archives) == 1
    assert archives.offset == 0
    assert archives.limit == 123
    assert archives.total_count == 1


def test_download_image(local_grand_challenge, tmpdir):
    c = Client(
        base_url=local_grand_challenge, verify=False, token=READERSTUDY_TOKEN
    )

    display_set = c.reader_studies.display_sets.detail(
        pk="14909328-7a62-4745-8d2a-81a5d936f34b"
    )

    socket_value = display_set.values[4]

    assert socket_value.interface.slug == "generic-medical-image", "Sanity"
    downloaded_files = c.images.download(
        output_directory=tmpdir,
        filename="image",
        url=socket_value.image,
    )

    assert (tmpdir / "image.mha").isfile()
    assert len(downloaded_files) == 1

    # Check that the downloaded file is a mha file
    with downloaded_files[0].open("rb") as fp:
        line = fp.readline().decode("ascii").strip()
    assert line == "ObjectType = Image"


def test_start_algorithm_job(local_grand_challenge):
    c = Client(
        base_url=local_grand_challenge,
        verify=False,
        token=DEMO_PARTICIPANT_TOKEN,
    )

    job = c.start_algorithm_job(
        algorithm_slug="test-algorithm-evaluation-image-0",
        inputs=[
            SocketValueSpec(
                socket_slug="generic-medical-image",
                file=TESTDATA / "image10x10x101.mha",
            )
        ],
    )

    assert isinstance(job, gcapi.models.JobPost)


def test_get_archive_detail(local_grand_challenge):
    c = Client(
        base_url=local_grand_challenge,
        verify=False,
        token=ARCHIVE_TOKEN,
    )

    by_slug = c.archives.detail(slug="archive")
    by_pk = c.archives.detail(pk=by_slug.pk)
    by_api_url = c.archives.detail(by_api_url=by_slug.api_url)

    assert by_pk.pk == by_slug.pk == by_api_url.pk

    assert all(
        [
            isinstance(archive, gcapi.models.Archive)
            for archive in [by_slug, by_pk, by_api_url]
        ]
    )


def test_get_algorithm_detail(local_grand_challenge):
    c = Client(
        base_url=local_grand_challenge,
        verify=False,
        token=DEMO_PARTICIPANT_TOKEN,
    )

    by_slug = c.algorithms.detail(slug="test-algorithm-evaluation-image-0")
    by_pk = c.algorithms.detail(pk=by_slug.pk)
    by_api_url = c.algorithms.detail(by_api_url=by_slug.api_url)

    assert by_pk.pk == by_slug.pk == by_api_url.pk

    assert all(
        [
            isinstance(algorithm, gcapi.models.Algorithm)
            for algorithm in [by_slug, by_pk, by_api_url]
        ]
    )


def test_get_reader_study_detail(local_grand_challenge):
    c = Client(
        base_url=local_grand_challenge,
        verify=False,
        token=READERSTUDY_TOKEN,
    )

    by_slug = c.reader_studies.detail(slug="reader-study")
    by_pk = c.reader_studies.detail(pk=by_slug.pk)
    by_api_url = c.reader_studies.detail(by_api_url=by_slug.api_url)

    assert by_pk.pk == by_slug.pk == by_api_url.pk

    assert all(
        [
            isinstance(rs, gcapi.models.ReaderStudy)
            for rs in [by_slug, by_pk, by_api_url]
        ]
    )


@pytest.mark.parametrize(
    "keys",
    [
        {"slug": "foo"},
        {"pk": "foo"},
        {"api_url": "foo"},
    ],
)
def test_detail_no_objects(local_grand_challenge, keys):
    c = Client(
        base_url=local_grand_challenge, verify=False, token=READERSTUDY_TOKEN
    )
    if "api_url" in keys:
        keys = {
            "api_url": f"{local_grand_challenge}/reader-studies/{keys['api_url']}"
        }

    with pytest.raises(ObjectNotFound):
        c.reader_studies.detail(**keys)


@pytest.mark.parametrize(
    "keys",
    (
        ("api_url", "pk", "slug"),
        ("api_url", "pk"),
        ("api_url", "slug"),
        ("pk", "slug"),
    ),
)
def test_detail_multiple_args(local_grand_challenge, keys):
    c = Client(
        base_url=local_grand_challenge, verify=False, token=READERSTUDY_TOKEN
    )

    with pytest.raises(ValueError):
        c.reader_studies.detail(**{k: "foo" for k in keys})


def test_detail_multiple_objects(local_grand_challenge):
    c = Client(token=ADMIN_TOKEN, base_url=local_grand_challenge, verify=False)

    c.uploads.upload_fileobj(fileobj=BytesIO(b"123"), filename="test")
    c.uploads.upload_fileobj(fileobj=BytesIO(b"456"), filename="test")

    with pytest.raises(MultipleObjectsReturned):
        c.uploads.detail(slug="")


def test_auth_headers_not_sent(local_httpbin):
    c = Client(token="foo")
    response = c.uploads._put_chunk(
        chunk=BytesIO(b"123"), url=f"{local_httpbin}put"
    )
    sent_headers = response.json()["headers"]
    assert not set(c._auth_header.keys()) & set(sent_headers.keys())


def test_update_archive_item(local_grand_challenge):
    c = Client(
        base_url=local_grand_challenge, verify=False, token=ARCHIVE_TOKEN
    )

    # Update the structured value
    updated_display_set = c.update_archive_item(
        archive_item_pk="3dfa7e7d-8895-4f1f-80c2-4172e00e63ea",
        values=[
            SocketValueSpec(
                "generic-medical-image", file=TESTDATA / "image10x10x101.mha"
            )
        ],
    )
    assert isinstance(updated_display_set, gcapi.models.ArchiveItemPost)


def test_update_display_set(local_grand_challenge):
    c = Client(
        base_url=local_grand_challenge, verify=False, token=READERSTUDY_TOKEN
    )

    # Update the structured value
    updated_display_set = c.update_display_set(
        display_set_pk="1f8c7dae-9bf8-431b-8b7b-59238985961f",
        values=[
            SocketValueSpec(
                "generic-medical-image", file=TESTDATA / "image10x10x101.mha"
            )
        ],
    )
    assert isinstance(updated_display_set, gcapi.models.DisplaySetPost)


TEST_VALUES = (
    # Image kind
    [
        SocketValueSpec(
            "generic-medical-image",
            file=TESTDATA / "image10x10x101.mha",
        ),
        SocketValueSpec(
            "generic-overlay",
            files=[
                TESTDATA / "image10x10x10.mhd",
                TESTDATA / "image10x10x10.zraw",
            ],
        ),
        SocketValueSpec(
            "a-dicom-image-set-socket",
            files=[
                TESTDATA / "basic.dcm",
            ],
            image_name="foo",
        ),
    ],
    # Value kind
    [
        SocketValueSpec(
            "annotation",
            value={
                "name": "forearm",
                "type": "2D bounding box",
                "corners": [
                    [20, 88, 0.5],
                    [83, 88, 0.5],
                    [83, 175, 0.5],
                    [20, 175, 0.5],
                ],
                "version": {"major": 1, "minor": 0},
            },
        ),
        SocketValueSpec(
            "annotation",
            file=TESTDATA / "annotation.json",
        ),
    ],
    # File kind
    [
        SocketValueSpec(
            "predictions-csv-file",
            file=TESTDATA / "test.csv",
        ),
        SocketValueSpec(
            "predictions-csv-file",
            value="1;2;3\n4;5;6\n",
        ),
    ],
)


@pytest.mark.parametrize("values", TEST_VALUES)
def test_add_case_to_reader_study(values, local_grand_challenge):
    c = Client(
        base_url=local_grand_challenge,
        verify=False,
        token=READERSTUDY_TOKEN,
    )

    ds = c.add_case_to_reader_study(
        reader_study_slug="reader-study",
        values=values,
    )

    assert isinstance(ds, gcapi.models.DisplaySetPost)


@pytest.mark.parametrize("values", TEST_VALUES)
def test_add_case_to_archive(values, local_grand_challenge):
    c = Client(
        base_url=local_grand_challenge,
        verify=False,
        token=ARCHIVE_TOKEN,
    )

    ds = c.add_case_to_archive(
        archive_slug="archive",
        values=values,
    )

    assert isinstance(ds, gcapi.models.ArchiveItemPost)


def test_reuse_existing_images(local_grand_challenge):

    c = Client(
        base_url=local_grand_challenge,
        verify=False,
        token=READERSTUDY_TOKEN,
    )

    display_set = c.reader_studies.display_sets.detail(
        pk="14909328-7a62-4745-8d2a-81a5d936f34b"
    )

    image_socket_value = None
    for sv in display_set.values:
        if sv.interface.slug == "generic-medical-image":
            image_socket_value = sv
            break
    assert image_socket_value, "Sanity check"

    new_ds = c.add_case_to_reader_study(
        reader_study_slug="reader-study",
        values=[
            SocketValueSpec(
                "generic-medical-image",
                existing_image_api_url=str(image_socket_value.image),
            )
        ],
    )

    assert isinstance(new_ds, gcapi.models.DisplaySetPost)


def test_reuse_existing_socket_values(local_grand_challenge):
    c = Client(
        base_url=local_grand_challenge,
        verify=False,
        token=READERSTUDY_TOKEN,
    )

    display_set = c.reader_studies.display_sets.detail(
        pk="14909328-7a62-4745-8d2a-81a5d936f34b"
    )

    # Sanity: double check the source socket value has the expected sockets
    values = display_set.values
    assert len(values) == 5, "Sanity check"

    assert values[0].interface.slug == "a-file-socket"
    assert values[0].interface.super_kind == "File"

    assert values[1].interface.slug == "annotation"
    assert values[1].interface.super_kind == "Value"

    assert values[2].interface.slug == "a-pdf-file-socket"
    assert values[2].interface.super_kind == "File"

    assert values[3].interface.slug == "an-image-socket"
    assert values[3].interface.super_kind == "Image"

    assert values[4].interface.slug == "generic-medical-image"
    assert values[4].interface.super_kind == "Image"

    new_ds = c.add_case_to_reader_study(
        reader_study_slug="reader-study",
        values=[
            SocketValueSpec(
                socket_slug=display_set.values[indx].interface.slug,
                existing_socket_value=display_set.values[indx],
            )
            for indx in range(len(display_set.values))
        ],
    )

    assert isinstance(new_ds, gcapi.models.DisplaySetPost)


def test_add_case_to_reader_study_invalid_socket(local_grand_challenge):
    c = Client(
        base_url=local_grand_challenge,
        verify=False,
        token=READERSTUDY_TOKEN,
    )

    with pytest.raises(ValueError) as e:
        c.add_case_to_reader_study(
            reader_study_slug="reader-study",
            values=[
                SocketValueSpec(
                    socket_slug="very-specific-medical-image",
                    file=TESTDATA / "image10x10x10.mha",
                ),
            ],
        )

    assert str(e.value) == (
        "very-specific-medical-image is not an existing socket. "
        "Please provide one from this list: "
        "https://grand-challenge.org/components/interfaces/reader-studies/"
    )


def test_add_cases_to_archive_invalid_socket(local_grand_challenge):
    c = Client(
        base_url=local_grand_challenge,
        verify=False,
        token=ARCHIVE_TOKEN,
    )

    with pytest.raises(ValueError) as e:
        c.add_case_to_archive(
            archive_slug="archive",
            values=[
                SocketValueSpec(
                    socket_slug="very-specific-medical-image",
                    file=TESTDATA / "image10x10x10.mha",
                ),
            ],
        )
    assert str(e.value) == (
        "very-specific-medical-image is not an existing socket. "
        "Please provide one from this list: "
        "https://grand-challenge.org/components/interfaces/inputs/"
    )


<<<<<<< HEAD
def test_title_order_add_case_to_reader_study(local_grand_challenge):
    title = f"My custom title {uuid4()}"

    with Client(
        base_url=local_grand_challenge,
        verify=False,
        token=READERSTUDY_TOKEN,
    ) as client:
        ds = client.add_case_to_reader_study(
            reader_study_slug="reader-study",
            values=[],
            title=title,
            order=42,
        )

    assert isinstance(ds, gcapi.models.DisplaySetPost)
    assert ds.title == title
    assert ds.order == 42


def test_title_order_update_display_set(local_grand_challenge):
    updated_title = f"My updated title {uuid4()}"
    updated_order = 10

    with Client(
        base_url=local_grand_challenge,
        verify=False,
        token=READERSTUDY_TOKEN,
    ) as client:
        current_ds = client.reader_studies.display_sets.detail(
            pk="1f8c7dae-9bf8-431b-8b7b-59238985961f"
        )
        assert current_ds.title != updated_title, "Sanity Check"
        assert current_ds.order != updated_order, "Sanity Check"

        ds = client.update_display_set(
            display_set_pk="1f8c7dae-9bf8-431b-8b7b-59238985961f",
            values=[],
            title=updated_title,
            order=updated_order,
        )
        assert isinstance(ds, gcapi.models.DisplaySetPost)
        assert ds.title == updated_title
        assert ds.order == updated_order

        ds = client.update_display_set(
            display_set_pk="1f8c7dae-9bf8-431b-8b7b-59238985961f", values=[]
        )
        assert ds.title == updated_title, "Title should persist if not updated"
        assert ds.order == updated_order, "Order should persist if not updated"

        ds = client.update_display_set(
            display_set_pk="1f8c7dae-9bf8-431b-8b7b-59238985961f",
            values=[],
            title="",
            order=None,
        )
        assert (
            ds.title == ""
        ), "Can update with empty title to clear title field"
        assert ds.order != updated_order, "Order gets auto-assigned when None"


def test_title_add_case_to_archive(local_grand_challenge):
    title = f"My custom title {uuid4()}"

    with Client(
        base_url=local_grand_challenge,
        verify=False,
        token=ARCHIVE_TOKEN,
    ) as client:
        ds = client.add_case_to_archive(
            archive_slug="archive",
            values=[],
            title=title,
        )

        assert isinstance(ds, gcapi.models.ArchiveItemPost)
        assert ds.title == title


def test_title_update_archive_item(local_grand_challenge):
    updated_title = f"My updated title {uuid4()}"

    with Client(
        base_url=local_grand_challenge,
        verify=False,
        token=ARCHIVE_TOKEN,
    ) as client:
        assert (
            client.archive_items.detail(
                pk="3dfa7e7d-8895-4f1f-80c2-4172e00e63ea"
            ).title
            != updated_title
        ), "Sanity Check"
        ds = client.update_archive_item(
            archive_item_pk="3dfa7e7d-8895-4f1f-80c2-4172e00e63ea",
            values=[],
            title=updated_title,
        )

        assert isinstance(ds, gcapi.models.ArchiveItemPost)
        assert ds.title == updated_title

        ai = client.update_archive_item(
            archive_item_pk="3dfa7e7d-8895-4f1f-80c2-4172e00e63ea", values=[]
        )
        assert ai.title == updated_title, "Title should persist if not updated"

        ai = client.update_archive_item(
            archive_item_pk="3dfa7e7d-8895-4f1f-80c2-4172e00e63ea",
            values=[],
            title="",
        )
        assert (
            ai.title == ""
        ), "Can update with empty title to clear title field"
=======
def test_download_socket_value(local_grand_challenge, tmpdir):
    c = Client(
        base_url=local_grand_challenge,
        verify=False,
        token=READERSTUDY_TOKEN,
    )

    display_set = c.reader_studies.display_sets.detail(
        pk="14909328-7a62-4745-8d2a-81a5d936f34b"
    )

    assert len(display_set.values) == 5, "Sanity check"

    for socket_value in display_set.values:
        c.download_socket_value(
            value=socket_value,
            output_directory=Path(tmpdir) / "downloads",
        )

    # Check downloaded files
    assert (tmpdir / "downloads" / "files" / "file.pdf").isfile()  # From file
    assert (
        tmpdir / "downloads" / "d2856bc1-fe72-42d7-b8b7-1622527b8311.mha"
    ).isfile()  # From generic-medical-image
    assert (
        tmpdir
        / "downloads"
        / "images"
        / "non-legacy-image"
        / "d2856bc1-fe72-42d7-b8b7-1622527b8311.mha"
    ).isfile()  # From image

    with open(tmpdir / "downloads" / "file.json") as f:
        value = json.load(f)
    assert value == 42

    with open(tmpdir / "downloads" / "annotation.json") as f:
        value = json.load(f)

    assert value["name"] == "forearm"

    with pytest.raises(FileExistsError):
        c.download_socket_value(
            value=display_set.values[0],
            output_directory=Path(tmpdir) / "downloads",
        )
>>>>>>> f861e2c5
<|MERGE_RESOLUTION|>--- conflicted
+++ resolved
@@ -2,11 +2,6 @@
 from contextlib import nullcontext
 from io import BytesIO
 from pathlib import Path
-<<<<<<< HEAD
-from time import sleep
-from uuid import uuid4
-=======
->>>>>>> f861e2c5
 
 import pytest
 from httpx import HTTPStatusError
@@ -518,7 +513,6 @@
     )
 
 
-<<<<<<< HEAD
 def test_title_order_add_case_to_reader_study(local_grand_challenge):
     title = f"My custom title {uuid4()}"
 
@@ -636,7 +630,6 @@
         assert (
             ai.title == ""
         ), "Can update with empty title to clear title field"
-=======
 def test_download_socket_value(local_grand_challenge, tmpdir):
     c = Client(
         base_url=local_grand_challenge,
@@ -682,5 +675,4 @@
         c.download_socket_value(
             value=display_set.values[0],
             output_directory=Path(tmpdir) / "downloads",
-        )
->>>>>>> f861e2c5
+        )