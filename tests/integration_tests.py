from contextlib import nullcontext
from io import BytesIO
from pathlib import Path
from time import sleep

import pytest
from httpx import HTTPStatusError

import gcapi
from gcapi import Client
from gcapi.create_strategies import SocketValueSpec
from gcapi.exceptions import MultipleObjectsReturned, ObjectNotFound
from tests.utils import (
    ADMIN_TOKEN,
    ARCHIVE_TOKEN,
    DEMO_PARTICIPANT_TOKEN,
    READERSTUDY_TOKEN,
    recurse_call,
)

TESTDATA = Path(__file__).parent / "testdata"


def test_raw_image_and_upload_session(local_grand_challenge):
    c = Client(base_url=local_grand_challenge, verify=False, token=ADMIN_TOKEN)
    assert len(c.raw_image_upload_sessions.page()) == 0


def test_local_response(local_grand_challenge):
    c = Client(base_url=local_grand_challenge, verify=False, token=ADMIN_TOKEN)
    # Empty response, but it didn't error out so the server is responding
    assert len(c.algorithms.page()) == 0


def test_get_all_reader_study_display_sets(local_grand_challenge):
    c = Client(
        base_url=local_grand_challenge, verify=False, token=READERSTUDY_TOKEN
    )
    display_sets = list(
        c.reader_studies.display_sets.iterate_all(
            params={"slug": "reader-study"}
        )
    )
    assert len(display_sets) > 0
    assert isinstance(display_sets[0], gcapi.models.DisplaySet)


def test_get_algorithm_images(local_grand_challenge):
    c = Client(
        base_url=local_grand_challenge,
        verify=False,
        token=DEMO_PARTICIPANT_TOKEN,
    )
    algorithm = c.algorithms.detail(slug="test-algorithm-evaluation-image-0")
    algorithm_images = list(
        c.algorithm_images.iterate_all(params={"algorithm": algorithm.pk})
    )
    assert len(algorithm_images) > 0
    assert isinstance(algorithm_images[0], gcapi.models.AlgorithmImage)


def test_get_answers(local_grand_challenge):
    c = Client(
        base_url=local_grand_challenge, verify=False, token=READERSTUDY_TOKEN
    )
    answers = list(
        c.reader_studies.answers.iterate_all(params={"slug": "reader-study"})
    )
    assert len(answers) > 0
    assert all(isinstance(answer, gcapi.models.Answer) for answer in answers)


@pytest.mark.parametrize(
    "token, context",
    [
        (ADMIN_TOKEN, nullcontext()),
        (ARCHIVE_TOKEN, nullcontext()),
        ("whatever", pytest.raises(HTTPStatusError)),
    ],
)
def test_multipart_uploads(token, context, local_grand_challenge):
    client = Client(
        token=token,
        base_url=local_grand_challenge,
        verify=False,
    )
    with open(TESTDATA / "rnddata", "rb") as f:
        with context:
            up = client.uploads.upload_fileobj(fileobj=f, filename="foo")
            assert isinstance(up, gcapi.models.UserUpload)


def test_page_meta_info(local_grand_challenge):
    c = Client(
        base_url=local_grand_challenge, verify=False, token=ARCHIVE_TOKEN
    )
    archives = c.archives.page(limit=123)

    assert len(archives) == 1
    assert archives.offset == 0
    assert archives.limit == 123
    assert archives.total_count == 1


def test_download_image(local_grand_challenge, tmpdir):
    c = Client(
        base_url=local_grand_challenge, verify=False, token=READERSTUDY_TOKEN
    )

    display_set = c.reader_studies.display_sets.detail(
        pk="14909328-7a62-4745-8d2a-81a5d936f34b"
    )

    socket_value = display_set.values[3]

    assert socket_value.interface.slug == "generic-medical-image", "Sanity"
    downloaded_files = c.images.download(
        filename=tmpdir / "image",
        url=socket_value.image,
    )

    assert len(downloaded_files) == 1

    # Check that the downloaded file is a mha file
    with downloaded_files[0].open("rb") as fp:
        line = fp.readline().decode("ascii").strip()
    assert line == "ObjectType = Image"


def test_start_algorithm_job(local_grand_challenge):
    c = Client(
        base_url=local_grand_challenge,
        verify=False,
        token=DEMO_PARTICIPANT_TOKEN,
    )

    @recurse_call
    def wait_for_completed_status():
        # algorithm might not be ready yet
        algorithm_image = c.algorithm_images.detail(
            pk="27e09e53-9fe2-4852-9945-32e063393d11"
        )

        if algorithm_image.import_status != "Completed":
            sleep(5)
            raise ValueError("Algorithm image not yet imported")

    wait_for_completed_status()

    job = c.start_algorithm_job(
        algorithm_slug="test-algorithm-evaluation-image-0",
        inputs=[
            SocketValueSpec(
                socket_slug="generic-medical-image",
                file=TESTDATA / "image10x10x101.mha",
            )
        ],
    )

    assert isinstance(job, gcapi.models.JobPost)


def test_get_archive_detail(local_grand_challenge):
    c = Client(
        base_url=local_grand_challenge,
        verify=False,
        token=ARCHIVE_TOKEN,
    )

    by_slug = c.archives.detail(slug="archive")
    by_pk = c.archives.detail(pk=by_slug.pk)
    by_api_url = c.archives.detail(by_api_url=by_slug.api_url)

    assert by_pk.pk == by_slug.pk == by_api_url.pk

    assert all(
        [
            isinstance(archive, gcapi.models.Archive)
            for archive in [by_slug, by_pk, by_api_url]
        ]
    )


def test_get_algorithm_detail(local_grand_challenge):
    c = Client(
        base_url=local_grand_challenge,
        verify=False,
        token=DEMO_PARTICIPANT_TOKEN,
    )

    by_slug = c.algorithms.detail(slug="test-algorithm-evaluation-image-0")
    by_pk = c.algorithms.detail(pk=by_slug.pk)
    by_api_url = c.algorithms.detail(by_api_url=by_slug.api_url)

    assert by_pk.pk == by_slug.pk == by_api_url.pk

    assert all(
        [
            isinstance(algorithm, gcapi.models.Algorithm)
            for algorithm in [by_slug, by_pk, by_api_url]
        ]
    )
<<<<<<< HEAD


=======


>>>>>>> aaa28006
def test_get_reader_study_detail(local_grand_challenge):
    c = Client(
        base_url=local_grand_challenge,
        verify=False,
        token=READERSTUDY_TOKEN,
    )

    by_slug = c.reader_studies.detail(slug="reader-study")
    by_pk = c.reader_studies.detail(pk=by_slug.pk)
    by_api_url = c.reader_studies.detail(by_api_url=by_slug.api_url)

    assert by_pk.pk == by_slug.pk == by_api_url.pk

    assert all(
        [
            isinstance(rs, gcapi.models.ReaderStudy)
            for rs in [by_slug, by_pk, by_api_url]
        ]
    )


@pytest.mark.parametrize(
    "keys",
    [
        {"slug": "foo"},
        {"pk": "foo"},
        {"api_url": "foo"},
    ],
)
def test_detail_no_objects(local_grand_challenge, keys):
    c = Client(
        base_url=local_grand_challenge, verify=False, token=READERSTUDY_TOKEN
    )
    if "api_url" in keys:
        keys = {
            "api_url": f"{local_grand_challenge}/reader-studies/{keys['api_url']}"
        }

    with pytest.raises(ObjectNotFound):
        c.reader_studies.detail(**keys)


@pytest.mark.parametrize(
    "keys",
    (
        ("api_url", "pk", "slug"),
        ("api_url", "pk"),
        ("api_url", "slug"),
        ("pk", "slug"),
    ),
)
def test_detail_multiple_args(local_grand_challenge, keys):
    c = Client(
        base_url=local_grand_challenge, verify=False, token=READERSTUDY_TOKEN
    )

    with pytest.raises(ValueError):
        c.reader_studies.detail(**{k: "foo" for k in keys})


def test_detail_multiple_objects(local_grand_challenge):
    c = Client(token=ADMIN_TOKEN, base_url=local_grand_challenge, verify=False)

    c.uploads.upload_fileobj(fileobj=BytesIO(b"123"), filename="test")
    c.uploads.upload_fileobj(fileobj=BytesIO(b"456"), filename="test")

    with pytest.raises(MultipleObjectsReturned):
        c.uploads.detail(slug="")


def test_auth_headers_not_sent(local_httpbin):
    c = Client(token="foo")
    response = c.uploads._put_chunk(
        chunk=BytesIO(b"123"), url=f"{local_httpbin}put"
    )
    sent_headers = response.json()["headers"]
    assert not set(c._auth_header.keys()) & set(sent_headers.keys())


def test_update_archive_item(local_grand_challenge):
    c = Client(
        base_url=local_grand_challenge, verify=False, token=ARCHIVE_TOKEN
    )

    # Update the structured value
    updated_display_set = c.update_archive_item(
        archive_item_pk="3dfa7e7d-8895-4f1f-80c2-4172e00e63ea",
        values=[
            SocketValueSpec(
                "generic-medical-image", file=TESTDATA / "image10x10x101.mha"
            )
        ],
    )
    assert isinstance(updated_display_set, gcapi.models.ArchiveItemPost)


def test_update_display_set(local_grand_challenge):
    c = Client(
        base_url=local_grand_challenge, verify=False, token=READERSTUDY_TOKEN
    )

    # Update the structured value
    updated_display_set = c.update_display_set(
        display_set_pk="1f8c7dae-9bf8-431b-8b7b-59238985961f",
        values=[
            SocketValueSpec(
                "generic-medical-image", file=TESTDATA / "image10x10x101.mha"
            )
        ],
    )
    assert isinstance(updated_display_set, gcapi.models.DisplaySetPost)


TEST_VALUES = (
    # Image kind
    [
        SocketValueSpec(
            "generic-medical-image",
            file=TESTDATA / "image10x10x101.mha",
        ),
        SocketValueSpec(
            "generic-overlay",
            files=[
                TESTDATA / "image10x10x10.mhd",
                TESTDATA / "image10x10x10.zraw",
            ],
        ),
    ],
    # Value kind
    [
        SocketValueSpec(
            "annotation",
            value={
                "name": "forearm",
                "type": "2D bounding box",
                "corners": [
                    [20, 88, 0.5],
                    [83, 88, 0.5],
                    [83, 175, 0.5],
                    [20, 175, 0.5],
                ],
                "version": {"major": 1, "minor": 0},
            },
        ),
        SocketValueSpec(
            "annotation",
            file=TESTDATA / "annotation.json",
        ),
    ],
    # File kind
    [
        SocketValueSpec(
            "predictions-csv-file",
            file=TESTDATA / "test.csv",
        ),
        SocketValueSpec(
            "predictions-csv-file",
            value="1;2;3\n4;5;6\n",
        ),
    ],
)


@pytest.mark.parametrize("values", TEST_VALUES)
def test_add_case_to_reader_study(values, local_grand_challenge):
    c = Client(
        base_url=local_grand_challenge,
        verify=False,
        token=READERSTUDY_TOKEN,
    )

    ds = c.add_case_to_reader_study(
        reader_study_slug="reader-study",
        values=values,
    )

    assert isinstance(ds, gcapi.models.DisplaySetPost)


@pytest.mark.parametrize("values", TEST_VALUES)
def test_add_case_to_archive(values, local_grand_challenge):
    c = Client(
        base_url=local_grand_challenge,
        verify=False,
        token=ARCHIVE_TOKEN,
    )

    ds = c.add_case_to_archive(
        archive_slug="archive",
        values=values,
    )

    assert isinstance(ds, gcapi.models.ArchiveItemPost)


def test_reuse_existing_images(local_grand_challenge):

    c = Client(
        base_url=local_grand_challenge,
        verify=False,
        token=READERSTUDY_TOKEN,
    )

    display_set = c.reader_studies.display_sets.detail(
        pk="14909328-7a62-4745-8d2a-81a5d936f34b"
    )

    image_socket_value = None
    for sv in display_set.values:
        if sv.interface.slug == "generic-medical-image":
            image_socket_value = sv
            break
    assert image_socket_value, "Sanity check"

    new_ds = c.add_case_to_reader_study(
        reader_study_slug="reader-study",
        values=[
            SocketValueSpec(
                "generic-medical-image",
                existing_image_api_url=str(image_socket_value.image),
            )
        ],
    )

    assert isinstance(new_ds, gcapi.models.DisplaySetPost)
<<<<<<< HEAD


=======


>>>>>>> aaa28006
def test_reuse_existing_socket_values(local_grand_challenge):
    c = Client(
        base_url=local_grand_challenge,
        verify=False,
        token=READERSTUDY_TOKEN,
    )

    display_set = c.reader_studies.display_sets.detail(
        pk="14909328-7a62-4745-8d2a-81a5d936f34b"
    )

<<<<<<< HEAD
    assert len(display_set.values) == 4, "Sanity check"
    assert display_set.values[0].interface.super_kind.casefold() == "file"
    assert display_set.values[1].interface.super_kind.casefold() == "value"
    assert display_set.values[2].interface.super_kind.casefold() == "file"
    assert display_set.values[3].interface.super_kind.casefold() == "image"

    new_ds = c.add_case_to_reader_study(
        reader_study_slug="reader-study",
        values=[
            SocketValueSpec(
                socket_slug=display_set.values[indx].interface.slug,
                existing_socket_value=display_set.values[indx],
            )
            for indx in range(len(display_set.values))
        ],
    )

    assert isinstance(new_ds, gcapi.models.DisplaySetPost)


=======
    # Sanity: double check the source socket value has the expected sockets
    values = display_set.values
    assert len(values) == 4, "Sanity check"

    assert values[0].interface.slug == "a-file-socket"
    assert values[0].interface.super_kind == "File"

    assert values[1].interface.slug == "annotation"
    assert values[1].interface.super_kind == "Value"

    assert values[2].interface.slug == "a-pdf-file-socket"
    assert values[2].interface.super_kind == "File"

    assert values[3].interface.slug == "generic-medical-image"
    assert values[3].interface.super_kind == "Image"

    new_ds = c.add_case_to_reader_study(
        reader_study_slug="reader-study",
        values=[
            SocketValueSpec(
                socket_slug=display_set.values[indx].interface.slug,
                existing_socket_value=display_set.values[indx],
            )
            for indx in range(len(display_set.values))
        ],
    )

    assert isinstance(new_ds, gcapi.models.DisplaySetPost)


>>>>>>> aaa28006
def test_add_case_to_reader_study_invalid_socket(local_grand_challenge):
    c = Client(
        base_url=local_grand_challenge,
        verify=False,
        token=READERSTUDY_TOKEN,
    )

    with pytest.raises(ValueError) as e:
        c.add_case_to_reader_study(
            reader_study_slug="reader-study",
            values=[
                SocketValueSpec(
                    socket_slug="very-specific-medical-image",
                    file=TESTDATA / "image10x10x10.mha",
                ),
            ],
        )

    assert str(e.value) == (
        "very-specific-medical-image is not an existing socket. "
        "Please provide one from this list: "
        "https://grand-challenge.org/components/interfaces/reader-studies/"
    )


def test_add_cases_to_archive_invalid_socket(local_grand_challenge):
    c = Client(
        base_url=local_grand_challenge,
        verify=False,
        token=ARCHIVE_TOKEN,
    )

    with pytest.raises(ValueError) as e:
        c.add_case_to_archive(
            archive_slug="archive",
            values=[
                SocketValueSpec(
                    socket_slug="very-specific-medical-image",
                    file=TESTDATA / "image10x10x10.mha",
                ),
            ],
        )
    assert str(e.value) == (
        "very-specific-medical-image is not an existing socket. "
        "Please provide one from this list: "
        "https://grand-challenge.org/components/interfaces/inputs/"
    )<|MERGE_RESOLUTION|>--- conflicted
+++ resolved
@@ -200,13 +200,8 @@
             for algorithm in [by_slug, by_pk, by_api_url]
         ]
     )
-<<<<<<< HEAD
-
-
-=======
-
-
->>>>>>> aaa28006
+
+
 def test_get_reader_study_detail(local_grand_challenge):
     c = Client(
         base_url=local_grand_challenge,
@@ -432,13 +427,8 @@
     )
 
     assert isinstance(new_ds, gcapi.models.DisplaySetPost)
-<<<<<<< HEAD
-
-
-=======
-
-
->>>>>>> aaa28006
+
+
 def test_reuse_existing_socket_values(local_grand_challenge):
     c = Client(
         base_url=local_grand_challenge,
@@ -450,12 +440,21 @@
         pk="14909328-7a62-4745-8d2a-81a5d936f34b"
     )
 
-<<<<<<< HEAD
-    assert len(display_set.values) == 4, "Sanity check"
-    assert display_set.values[0].interface.super_kind.casefold() == "file"
-    assert display_set.values[1].interface.super_kind.casefold() == "value"
-    assert display_set.values[2].interface.super_kind.casefold() == "file"
-    assert display_set.values[3].interface.super_kind.casefold() == "image"
+    # Sanity: double check the source socket value has the expected sockets
+    values = display_set.values
+    assert len(values) == 4, "Sanity check"
+
+    assert values[0].interface.slug == "a-file-socket"
+    assert values[0].interface.super_kind == "File"
+
+    assert values[1].interface.slug == "annotation"
+    assert values[1].interface.super_kind == "Value"
+
+    assert values[2].interface.slug == "a-pdf-file-socket"
+    assert values[2].interface.super_kind == "File"
+
+    assert values[3].interface.slug == "generic-medical-image"
+    assert values[3].interface.super_kind == "Image"
 
     new_ds = c.add_case_to_reader_study(
         reader_study_slug="reader-study",
@@ -471,38 +470,6 @@
     assert isinstance(new_ds, gcapi.models.DisplaySetPost)
 
 
-=======
-    # Sanity: double check the source socket value has the expected sockets
-    values = display_set.values
-    assert len(values) == 4, "Sanity check"
-
-    assert values[0].interface.slug == "a-file-socket"
-    assert values[0].interface.super_kind == "File"
-
-    assert values[1].interface.slug == "annotation"
-    assert values[1].interface.super_kind == "Value"
-
-    assert values[2].interface.slug == "a-pdf-file-socket"
-    assert values[2].interface.super_kind == "File"
-
-    assert values[3].interface.slug == "generic-medical-image"
-    assert values[3].interface.super_kind == "Image"
-
-    new_ds = c.add_case_to_reader_study(
-        reader_study_slug="reader-study",
-        values=[
-            SocketValueSpec(
-                socket_slug=display_set.values[indx].interface.slug,
-                existing_socket_value=display_set.values[indx],
-            )
-            for indx in range(len(display_set.values))
-        ],
-    )
-
-    assert isinstance(new_ds, gcapi.models.DisplaySetPost)
-
-
->>>>>>> aaa28006
 def test_add_case_to_reader_study_invalid_socket(local_grand_challenge):
     c = Client(
         base_url=local_grand_challenge,
